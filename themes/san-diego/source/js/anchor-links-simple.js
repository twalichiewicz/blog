/**
 * Anchor Links Simple - Now delegates to ScrollUtility
 * This file is kept for backward compatibility but uses the centralized scroll utility
 */
(function() {
    'use strict';
    
    // The ScrollUtility already handles anchor links, but we keep this file
    // for backward compatibility with any code that calls window.initializeAnchorLinks
    
    function init() {
<<<<<<< HEAD
        // Handle clicks on anchor links - use capture phase to get event first
        document.addEventListener('click', function(e) {
            const link = e.target.closest('a[href^="#"]');
            if (!link) return;
            
            e.preventDefault();
            e.stopPropagation();
            
            const targetId = link.getAttribute('href').substring(1);
            const target = document.getElementById(targetId);
            
            if (!target) {
                return;
            }
            
            // Check if target is in blog or portfolio content
            const isInBlogContent = target.closest('#postsContent');
            const isInPortfolioContent = target.closest('#projectsContent');
            
            if (isInBlogContent || isInPortfolioContent) {
                // Switch to the appropriate tab if needed
                const targetTab = isInBlogContent ? 'blog' : 'portfolio';
                const activeTab = document.querySelector('.tab-button.active');
                
                if (activeTab && activeTab.getAttribute('data-type') !== targetTab) {
                    // Need to switch tabs first
                    if (window.mobileTabs && typeof window.mobileTabs.switchTab === 'function') {
                        window.mobileTabs.switchTab(targetTab, true);
                        // Wait for tab switch animation, then scroll
                        setTimeout(() => scrollToTarget(target), 300);
                    } else {
                        // Fallback: manually click tab button
                        const tabButton = document.querySelector(`.tab-button[data-type="${targetTab}"]`);
                        if (tabButton) {
                            tabButton.click();
                            setTimeout(() => scrollToTarget(target), 300);
                        }
                    }
                } else {
                    // Already on correct tab, just scroll
                    scrollToTarget(target);
                }
            } else {
                // Target is not in tabbed content, scroll directly
                scrollToTarget(target);
            }
        }, true); // Use capture phase
    }
    
    function scrollToTarget(target) {
        // Add visual feedback
        target.classList.add('anchor-glow');
        
        // Use scrollIntoView with appropriate options
        const isMobile = window.innerWidth <= 768;
        
        if (isMobile) {
            // On mobile, scroll the entire page
            target.scrollIntoView({
                behavior: 'smooth',
                block: 'center',
                inline: 'nearest'
            });
        } else {
            // On desktop, check if we're in a scrollable container
            const blogContent = target.closest('.blog-content');
            
            if (blogContent) {
                // First scroll the container into view if needed
                blogContent.scrollIntoView({
                    behavior: 'auto',
                    block: 'nearest',
                    inline: 'nearest'
                });
                
                // Then scroll the target within the container
                target.scrollIntoView({
                    behavior: 'smooth',
                    block: 'center',
                    inline: 'nearest'
                });
            } else {
                // No special container, use standard scrollIntoView
                target.scrollIntoView({
                    behavior: 'smooth',
                    block: 'center',
                    inline: 'nearest'
                });
            }
        }
        
        // Remove visual feedback after animation
        setTimeout(() => {
            target.classList.remove('anchor-glow');
        }, 2000);
=======
        // ScrollUtility already handles anchor links in its init method
        // This function is kept empty for backward compatibility
        // Any code calling window.initializeAnchorLinks will still work
>>>>>>> bf61dbb3
    }
    
    // Make init function globally available for re-initialization
    window.initializeAnchorLinks = init;
    
    // Note: The actual anchor link handling is now done by ScrollUtility
    // which is imported and initialized in scroll.js
})();<|MERGE_RESOLUTION|>--- conflicted
+++ resolved
@@ -9,107 +9,9 @@
     // for backward compatibility with any code that calls window.initializeAnchorLinks
     
     function init() {
-<<<<<<< HEAD
-        // Handle clicks on anchor links - use capture phase to get event first
-        document.addEventListener('click', function(e) {
-            const link = e.target.closest('a[href^="#"]');
-            if (!link) return;
-            
-            e.preventDefault();
-            e.stopPropagation();
-            
-            const targetId = link.getAttribute('href').substring(1);
-            const target = document.getElementById(targetId);
-            
-            if (!target) {
-                return;
-            }
-            
-            // Check if target is in blog or portfolio content
-            const isInBlogContent = target.closest('#postsContent');
-            const isInPortfolioContent = target.closest('#projectsContent');
-            
-            if (isInBlogContent || isInPortfolioContent) {
-                // Switch to the appropriate tab if needed
-                const targetTab = isInBlogContent ? 'blog' : 'portfolio';
-                const activeTab = document.querySelector('.tab-button.active');
-                
-                if (activeTab && activeTab.getAttribute('data-type') !== targetTab) {
-                    // Need to switch tabs first
-                    if (window.mobileTabs && typeof window.mobileTabs.switchTab === 'function') {
-                        window.mobileTabs.switchTab(targetTab, true);
-                        // Wait for tab switch animation, then scroll
-                        setTimeout(() => scrollToTarget(target), 300);
-                    } else {
-                        // Fallback: manually click tab button
-                        const tabButton = document.querySelector(`.tab-button[data-type="${targetTab}"]`);
-                        if (tabButton) {
-                            tabButton.click();
-                            setTimeout(() => scrollToTarget(target), 300);
-                        }
-                    }
-                } else {
-                    // Already on correct tab, just scroll
-                    scrollToTarget(target);
-                }
-            } else {
-                // Target is not in tabbed content, scroll directly
-                scrollToTarget(target);
-            }
-        }, true); // Use capture phase
-    }
-    
-    function scrollToTarget(target) {
-        // Add visual feedback
-        target.classList.add('anchor-glow');
-        
-        // Use scrollIntoView with appropriate options
-        const isMobile = window.innerWidth <= 768;
-        
-        if (isMobile) {
-            // On mobile, scroll the entire page
-            target.scrollIntoView({
-                behavior: 'smooth',
-                block: 'center',
-                inline: 'nearest'
-            });
-        } else {
-            // On desktop, check if we're in a scrollable container
-            const blogContent = target.closest('.blog-content');
-            
-            if (blogContent) {
-                // First scroll the container into view if needed
-                blogContent.scrollIntoView({
-                    behavior: 'auto',
-                    block: 'nearest',
-                    inline: 'nearest'
-                });
-                
-                // Then scroll the target within the container
-                target.scrollIntoView({
-                    behavior: 'smooth',
-                    block: 'center',
-                    inline: 'nearest'
-                });
-            } else {
-                // No special container, use standard scrollIntoView
-                target.scrollIntoView({
-                    behavior: 'smooth',
-                    block: 'center',
-                    inline: 'nearest'
-                });
-            }
-        }
-        
-        // Remove visual feedback after animation
-        setTimeout(() => {
-            target.classList.remove('anchor-glow');
-        }, 2000);
-=======
         // ScrollUtility already handles anchor links in its init method
         // This function is kept empty for backward compatibility
         // Any code calling window.initializeAnchorLinks will still work
->>>>>>> bf61dbb3
     }
     
     // Make init function globally available for re-initialization
