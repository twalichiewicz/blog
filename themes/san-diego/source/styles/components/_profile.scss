--- conflicted
+++ resolved
@@ -204,11 +204,7 @@
 			.impact-report-btn {
 				position: relative;
 				width: 100%;
-<<<<<<< HEAD
-				font-size: var(--font-size-xs);
-=======
-				font-size: 11px;
->>>>>>> f65122f7
+        font-size: var(--font-size-xs);
 				padding: 8px 16px;
 				background: rgba(255, 255, 255, 0.05);
 				border: 1px solid rgba(255, 255, 255, 0.1);
@@ -218,11 +214,7 @@
 				letter-spacing: 0.1em;
 				cursor: pointer;
 				transition: all 0.2s ease;
-<<<<<<< HEAD
 				font-weight: var(--font-weight-semibold);
-=======
-				font-weight: 600;
->>>>>>> f65122f7
 				box-shadow: 
 					inset 0 1px 0 rgba(255, 255, 255, 0.1),
 					0 1px 3px rgba(0, 0, 0, 0.3);
